--- conflicted
+++ resolved
@@ -1365,107 +1365,7 @@
   );
 }
 
-<<<<<<< HEAD
-=======
-<<<<<<< HEAD
-=======
-// Memoized Route Display Component
-const RouteDisplay = React.memo(({ routeData }) => {
-  const routePositions = useMemo(
-    () => routeData.map(p => [p.lat, p.lon]),
-    [routeData]
-  );
-
-  return (
-    <>
-      <Polyline
-        positions={routePositions}
-        pathOptions={{
-          color: "#00eaff",
-          weight: 4,
-          opacity: 0.9,
-          dashArray: "4 6",
-        }}
-      />
-      <Marker
-        position={[routeData[0].lat, routeData[0].lon]}
-        icon={L.divIcon({
-          className: "route-start-icon",
-          html: `<div class="route-marker route-start"></div>`,
-          iconSize: [18, 18],
-          iconAnchor: [9, 9],
-        })}
-      />
-      <Marker
-        position={[routeData[routeData.length - 1].lat, routeData[routeData.length - 1].lon]}
-        icon={L.divIcon({
-          className: "route-end-icon",
-          html: `<div class="route-marker route-end"></div>`,
-          iconSize: [18, 18],
-          iconAnchor: [9, 9],
-        })}
-      />
-    </>
-  );
-});
-
-// Memoized Vessel Marker Component
-const VesselMarker = React.memo(({ 
-  vessel, 
-  isSelected, 
-  onClick, 
-  onHover, 
-  onHoverEnd, 
-  getShipTypeInfo, 
-  createIcon 
-}) => {
-  const handleClick = useCallback(() => onClick(vessel), [onClick, vessel]);
-  const handleHover = useCallback(() => onHover(vessel), [onHover, vessel]);
-
-  return (
-    <Marker
-      position={[vessel.lat, vessel.lon]}
-      icon={lightIcon(getShipTypeInfo(vessel).color)}
-      eventHandlers={{
-        click: handleClick,
-        mouseover: handleHover,
-        mouseout: onHoverEnd
-      }}
-    >
-      <Popup>
-        <VesselPopup vessel={vessel} getShipTypeInfo={getShipTypeInfo} />
-      </Popup>
-    </Marker>
-  );
-}, (prevProps, nextProps) => {
-  // Custom comparison to prevent unnecessary re-renders
-  return (
-    prevProps.vessel.mmsi === nextProps.vessel.mmsi &&
-    prevProps.vessel.lat === nextProps.vessel.lat &&
-    prevProps.vessel.lon === nextProps.vessel.lon &&
-    prevProps.isSelected === nextProps.isSelected
-  );
-});
-
-// Enhanced Vessel Popup - Memoized
-const VesselPopup = React.memo(({ vessel, getShipTypeInfo }) => {
-  const info = getShipTypeInfo(vessel);
-  const [windTechDetails, setWindTechDetails] = useState(null);
-
-  // Fetch wind technology details if vessel has wind propulsion
-  useEffect(() => {
-    if (vessel.wind_assisted === 1) {
-      fetch(`/ships/api/vessel/${vessel.mmsi}/wind-tech`)
-        .then(response => response.json())
-        .then(data => {
-          if (data.found) {
-            setWindTechDetails(data);
-          }
-        })
-        .catch(error => console.error('Error loading wind tech:', error));
-    }
-  }, [vessel.mmsi, vessel.wind_assisted]);
->>>>>>> edc6de0f
+
 
 
   
