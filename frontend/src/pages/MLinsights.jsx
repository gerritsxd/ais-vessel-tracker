import { useState, useEffect } from "react";
import { motion } from "framer-motion";
import { loadCSV } from "../utils/loadCSV";
<<<<<<< HEAD
import "../styles/MLinsights.css";
=======
import "../styles/MLInsights.css";
import {
  FileText,
  ScanSearch,
  Scale,
  BarChart3
} from "lucide-react";

>>>>>>> 053968dc

function interpretSignal(value) {
  if (value > 0.6) return "Strongly positive";
  if (value > 0.2) return "Moderately positive";
  if (value > -0.2) return "Neutral / mixed";
  if (value > -0.6) return "Moderately negative";
  return "Strongly negative";
}

function getSignalColor(value) {
  if (value > 0.6) return "#7dd3fc";
  if (value > 0.2) return "#60a5fa";
  if (value > -0.2) return "#94a3b8";
  if (value > -0.6) return "#f97316";
  return "#ef4444";
}

function getPresenceColor01(v01) {
  const v = Math.max(0, Math.min(1, v01));
  // map 0..1 → -0.2..+1 so 0 stays neutral-ish (grey), not negative/red
  // tweak -0.2 if you want 0 to be perfectly neutral
  const mapped = -0.2 + v * 1.2;
  return getSignalColor(mapped);
}


export default function MLInsights() {
  const [data, setData] = useState([]);
  const [selectedCompany, setSelectedCompany] = useState(null);
  const [compareCompany, setCompareCompany] = useState(null);
  const [compareMode, setCompareMode] = useState(false);
  const [viewMode, setViewMode] = useState("list"); // "list" or "grid"
  const clamp01 = (x) => Math.max(0, Math.min(1, x));
  function AdoptionTag({ adopted }) {
  return (
    <span className={`ml-adoption-tag ${adopted ? "adopted" : "not-adopted"}`}>
      {adopted ? "WAPS adopter" : "Not adopted"}
    </span>
  );
}

function percent01(value) {
  // expects 0..1-ish
  return clamp01(value) * 100;
}


  useEffect(() => {
<<<<<<< HEAD
    loadCSV("/data/score_breakdown.csv")
=======
    loadCSV("/data/companies_with_waps_score.csv")
>>>>>>> 053968dc
      .then(raw => {
        console.log("Raw CSV data:", raw[0]); // Debug log
        const parsed = raw.map(row => {
        const num = (v, fallback = 0) => {
          const n = Number(v);
          return Number.isFinite(n) ? n : fallback;
        };

        // Core identifiers
        const company_name = row.company_name;

        // Adoption score outputs
        const adoption_percentile = num(row.waps_score_percentile, 0);
        const adoption_score = num(row.waps_adoption_score, 0);
        const waps_rank = num(row.waps_rank, 0);
        const waps_adopted = num(row.waps_adopted, 0); // 1 or 0

        // Normalized feature scores (0–1-ish, depending on your pipeline)
        const sustainability = num(row.sustainability_orientation_score, 0);
        const innovation = num(row.innovation_orientation_score, 0);
        const economic = num(row.economic_orientation_score, 0);

        const operational_barriers = num(row.operational_barriers_score, 0);
        const financial_barriers = num(row.financial_barriers_score, 0);
        const knowledge_gap = num(row.knowledge_gap_score, 0);

        const high_engagement = num(row.high_engagement_score, 0);
        const medium_engagement = num(row.medium_engagement_score, 0);
        const low_engagement = num(row.low_engagement_score, 0);

        // Sentiment
        const finbert_compound = num(row.finbert_compound, 0);
        const sentiment_risk = num(row.sentiment_risk, 0);
        const sentiment_cost = num(row.sentiment_cost, 0);
        const sentiment_sustainability = num(row.sentiment_sustainability, 0);
        const sentiment_innovation = num(row.sentiment_innovation, 0);

        // Metadata
        const n_chunks = num(row.n_chunks, 0);
        const avg_nonzero_tags_per_chunk = num(row.avg_nonzero_tags_per_chunk, 0);

        // Z features used in your logistic regression score (important for methodology section later)
        const z = {
          sustainability: num(row.sustainability_orientation_score_z, 0),
          innovation: num(row.innovation_orientation_score_z, 0),
          economic: num(row.economic_orientation_score_z, 0),
          high_engagement: num(row.high_engagement_score_z, 0),
          operational_barriers: num(row.operational_barriers_score_z, 0),
          sentiment_risk: num(row.sentiment_risk_z, 0),
        };

        return {
          company_name,

          // what we rank by on THIS page (we can change later, but this is clean)
          adoption_percentile,
          adoption_score,
          waps_rank,
          waps_adopted,

          // signals for the page
          sustainability,
          innovation,
          economic,

          operational_barriers,
          financial_barriers,
          knowledge_gap,

          high_engagement,
          medium_engagement,
          low_engagement,

          finbert_compound,
          sentiment_risk,
          sentiment_cost,
          sentiment_sustainability,
          sentiment_innovation,

          n_chunks,
          avg_nonzero_tags_per_chunk,

          // keep z features for transparency/tooltips later
          z,
        };
      });

        console.log("Parsed data:", parsed[0]); // Debug log
        const sorted = parsed.sort((a, b) => b.adoption_percentile - a.adoption_percentile);
        setData(sorted);
        if (sorted.length > 0) setSelectedCompany(sorted[0]);

        setData(sorted);
        if (sorted.length > 0) {
          setSelectedCompany(sorted[0]);
        }
      })
      .catch(err => {
        console.error("CSV load error:", err);
      });
  }, []);

  function SignalBar({ label, value, mode = "pm1" }) {
  let left, width, color;

  if (mode === "01") {
    // Presence scale: 0 = neutral, 1 = strong presence
    const v = clamp01(value);

    left = "50%";               // always start from neutral
    width = `${v * 50}%`;       // grow to the right only
    color = getSignalColor(v);  // color by intensity, not polarity

  } else {
    // Bipolar sentiment scale: -1 .. +1
    const normalized = Math.max(-1, Math.min(1, value));
    const magnitude = Math.abs(normalized);

    left =
      normalized >= 0
        ? "50%"
        : `${50 - magnitude * 50}%`;

    width = `${magnitude * 50}%`;
    color = getSignalColor(normalized);

  }

  return (
    <div className="ml-bar">
      <div className="ml-bar-header">
        <span>{label}</span>
        <span className="ml-bar-value" style={{ color }}>
          {value.toFixed(2)}
        </span>
      </div>
      <div className="ml-bar-track">
        <div className="ml-bar-neutral-line" />

        <div
          className="ml-bar-fill"
          style={{
            left,
            width,
            background: color,
          }}
        />
      </div>


    </div>
  );
}


  const handleCompanyClick = (company) => {
    if (compareMode) {
      setCompareCompany(company);
      setCompareMode(false);
    } else {
      setSelectedCompany(company);
    }
  };

  return (
    <div className="ml-page">
      {/* HERO */}
      <section className="ml-hero container">
        <motion.h1
          className="ml-title"
          initial={{ opacity: 0, y: 24 }}
          animate={{ opacity: 1, y: 0 }}
          transition={{ duration: 0.8, ease: "easeOut" }}
        >
          Socially-informed machine learning for{" "}
          <span className="accent-text">wind propulsion adoption</span>
        </motion.h1>

        <motion.p
          className="ml-subtitle"
          initial={{ opacity: 0, y: 16 }}
          animate={{ opacity: 1, y: 0 }}
          transition={{ delay: 0.15, duration: 0.7 }}
        >
           Scores reflect relative alignment with known adopter patterns, not linear progress toward adoption.
        </motion.p>

        <div className="ml-proof-row">
          <span>52 companies analyzed</span>
          <span>·</span>
          <span>Social-practice-based tags</span>
          <span>·</span>
          <span>Prototype ML pipeline</span>
          <span>·</span>
          <span>Public company text</span>
        </div>
      </section>

      {/* LEGITIMACY */}
      <section className="ml-legitimacy container">
        <div className="ml-legitimacy-box glass">
          <h2 className="ml-section-title">How to read this data</h2>

          <p>
            The adoption readiness score shown on this page is not a prediction of
            future behavior. It is a comparative indicator derived from qualitative
            research, social-science theory, and interpretable machine-learning methods.
          </p>

          <div className="ml-legitimacy-points">
            <div className="ml-legitimacy-point">
              <div className="ml-legitimacy-icon">→</div>
              <div>
                <strong>Scores are relative and comparative</strong>
                <p>
                  Values are normalized to enable comparison across companies.
                  A higher score reflects stronger alignment with known adoption patterns,
                  not a higher likelihood of adoption.
                </p>
              </div>
            </div>

            <div className="ml-legitimacy-point">
              <div className="ml-legitimacy-icon">→</div>
              <div>
                <strong>Signals are derived from public discourse</strong>
                <p>
                  The model analyzes how companies publicly frame sustainability,
                  innovation, engagement, and barriers in relation to wind-assisted
                  propulsion. It does not assess internal strategy or technical readiness.
                </p>
              </div>
            </div>

            <div className="ml-legitimacy-point">
              <div className="ml-legitimacy-icon">→</div>
              <div>
                <strong>Zero values are meaningful</strong>
                <p>
                  A score of 0 does not indicate missing data, but an absence of
                  adoption-relevant discourse in public-facing materials.
                </p>
              </div>
            </div>

            <div className="ml-legitimacy-point">
              <div className="ml-legitimacy-icon">→</div>
              <div>
                <strong>Prototype and exploratory scope</strong>
                <p>
                  Results are based on a limited sample of companies and publicly
                  available texts. The model is intended for exploration and
                  prioritization, not automated decision-making.
                </p>
              </div>
            </div>
          </div>

          <p className="ml-legitimacy-note">
            This prototype is designed to support strategic targeting,
            stakeholder engagement, and hypothesis generation — not automated judgment.
          </p>
        </div>
      </section>


      {/* STATS OVERVIEW */}
      {data.length > 0 && (
        <section className="ml-stats container">
          <h2 className="ml-section-title">Dataset overview</h2>
          
          <div className="ml-stats-grid">
            <motion.div 
              className="ml-stat-card glass"
              initial={{ opacity: 0, y: 20 }}
              whileInView={{ opacity: 1, y: 0 }}
              viewport={{ once: true }}
              whileHover={{ y: -6 }}
            >
              <div className="ml-stat-label">Companies analyzed</div>
              <div className="ml-stat-value">{data.length}</div>
            </motion.div>

            <motion.div 
              className="ml-stat-card glass"
              initial={{ opacity: 0, y: 20 }}
              whileInView={{ opacity: 1, y: 0 }}
              viewport={{ once: true }}
              transition={{ delay: 0.1 }}
              whileHover={{ y: -6 }}
            >
              <div className="ml-stat-label">High adoption potential</div>
              <div className="ml-stat-value">
                {data.filter(c => c.adoption_percentile >= 75).length}
              </div>
              <div className="ml-stat-detail">Score ≥ 75</div>
            </motion.div>

            <motion.div 
              className="ml-stat-card glass"
              initial={{ opacity: 0, y: 20 }}
              whileInView={{ opacity: 1, y: 0 }}
              viewport={{ once: true }}
              transition={{ delay: 0.2 }}
              whileHover={{ y: -6 }}
            >
              <div className="ml-stat-label">Avg sustainability framing sentiment</div>
              <div className="ml-stat-value">
                {(
                  data.reduce((sum, c) => sum + c.finbert_compound, 0) / data.length
                ).toFixed(2)
                }
              </div>
              <div className="ml-stat-detail">Across all companies</div>
            </motion.div>

            <motion.div 
              className="ml-stat-card glass"
              initial={{ opacity: 0, y: 20 }}
              whileInView={{ opacity: 1, y: 0 }}
              viewport={{ once: true }}
              transition={{ delay: 0.3 }}
              whileHover={{ y: -6 }}
            >
              <div className="ml-stat-label">Economic prevalence</div>
              <div className="ml-stat-value">
                {(
                  data.reduce((sum, c) => sum + c.economic, 0) / data.length
                ).toFixed(2)
                }
              </div>
              <div className="ml-stat-detail">Importance of economic factors</div>
            </motion.div>
          </div>

          {/* SIGNAL DISTRIBUTION BARS */}

          <div className="ml-stats-distribution glass">
            <h2 className="ml-section-title">Signals the model detects</h2>
              <p>
                The model does not assess technical readiness or internal strategy.
                It analyzes how companies publicly frame sustainability, innovation,
                engagement, and barriers in relation to wind-assisted propulsion.
              </p>
              <p className="ml-note">
                Low or zero scores indicate limited public discourse — not opposition
                or lack of internal activity. Counts reflect how often strong adoption-aligned signals appear in public company texts.
              </p>

            {[
              { key: "sustainability", label: "Sustainability orientation" },
              { key: "innovation", label: "Innovation orientation" },
              { key: "economic", label: "Economic orientation" },
              { key: "high_engagement", label: "High engagement" },
            ]
            .map((signal) => {
              const positive = data.filter(c => c[signal.key] >= 0.6).length;
              const neutral = data.filter(c => c[signal.key] >= 0.3 && c[signal.key] < 0.6).length;
              const negative = data.filter(c => c[signal.key] < 0.3).length;
              const total = data.length;



              return (
                <div key={signal.key} className="ml-dist-row">
                  <div className="ml-dist-label">{signal.label}</div>
                  <div className="ml-dist-bar">
                    <div 
                      className="ml-dist-segment positive"
                      style={{ width: `${(positive / total) * 100}%` }}
                    >
                      {positive > 0 && <span>{positive}</span>}
                    </div>
                    <div 
                      className="ml-dist-segment neutral"
                      style={{ width: `${(neutral / total) * 100}%` }}
                    >
                      {neutral > 0 && <span>{neutral}</span>}
                    </div>
                    <div 
                      className="ml-dist-segment negative"
                      style={{ width: `${(negative / total) * 100}%` }}
                    >
                      {negative > 0 && <span>{negative}</span>}
                    </div>
                  </div>
                  <div className="ml-dist-legend">
                    <span className="positive">{positive} positive</span>
                    <span className="neutral">{neutral} neutral</span>
                    <span className="negative">{negative} negative</span>
                  </div>
                </div>
              );
            })}
          </div>
        </section>
      )}

      {/* METHOD */}
      <section className="ml-method container">
        <h2 className="ml-section-title">How were these signals constructed?</h2>
        <p className="ml-method-description">This pipeline prioritizes interpretability over predictive accuracy in order to support strategic reasoning and intervention design.</p>

        <div className="ml-method-grid">
          <motion.div
            className="ml-method-card glass"
            initial={{ opacity: 0, y: 20 }}
            whileInView={{ opacity: 1, y: 0 }}
            viewport={{ once: true }}
            transition={{ delay: 0.1 }}
          >
            <div className="ml-method-number">1</div>
            <h3>Social foundations</h3>
            <p>
              Qualitative research, digital ethnography, and systems analysis were used
              to understand how shipping companies frame sustainability, innovation,
              economic considerations, and operational risk in relation to new technologies.
            </p>
          </motion.div>

          <motion.div
            className="ml-method-card glass"
            initial={{ opacity: 0, y: 20 }}
            whileInView={{ opacity: 1, y: 0 }}
            viewport={{ once: true }}
            transition={{ delay: 0.2 }}
          >
            <div className="ml-method-number">2</div>
            <h3>Text processing and signal extraction</h3>
            <p>
              Publicly available company texts were collected and split into smaller
              chunks to capture variation within companies and avoid dominance by
              long documents. Each chunk was analyzed using social-practice-based
              tags and contextual sentiment analysis to extract interpretable signals.
            </p>
          </motion.div>

          <motion.div
            className="ml-method-card glass"
            initial={{ opacity: 0, y: 20 }}
            whileInView={{ opacity: 1, y: 0 }}
            viewport={{ once: true }}
            transition={{ delay: 0.3 }}
          >
            <div className="ml-method-number">3</div>
            <h3>Aggregation and interpretable modeling</h3>
            <p>
              Chunk-level signals were aggregated to the company level and standardized.
              An interpretable logistic regression model was then used to identify which
              combinations of signals are associated with confirmed WAPS adoption.
              The resulting coefficients were used to construct a continuous,
              explainable adoption readiness score.
            </p>
          </motion.div>
        </div>
      </section>
{/* WORKFLOW VISUAL */}
<section className="ml-workflow container ml-section-block">
  <h2 className="ml-section-title">
    From public discourse to adoption readiness
  </h2>

  <div className="ml-workflow-steps">
    <div className="ml-workflow-step">
      <div className="ml-workflow-icon">
        <FileText size={26} />
      </div>
      <h4>Public company texts</h4>
      <p>
        Websites, reports, and press releases form the empirical basis
        of the analysis.
      </p>
    </div>

    <div className="ml-workflow-arrow" aria-hidden />

    <div className="ml-workflow-step">
      <div className="ml-workflow-icon">
        <ScanSearch size={26} />
      </div>
      <h4>Chunking & signal extraction</h4>
      <p>
        Texts are split into smaller units and analyzed using
        social-practice-based tags and contextual sentiment.
      </p>
    </div>

    <div className="ml-workflow-arrow" aria-hidden />

    <div className="ml-workflow-step">
      <div className="ml-workflow-icon">
        <Scale size={26} />
      </div>
      <h4>Interpretable modeling</h4>
      <p>
        Signals are aggregated, standardized, and combined using
        logistic regression to identify adoption-aligned patterns.
      </p>
    </div>

    <div className="ml-workflow-arrow" aria-hidden />

    <div className="ml-workflow-step highlight">
      <div className="ml-workflow-icon">
        <BarChart3 size={26} />
      </div>
      <h4>Adoption readiness indicator</h4>
      <p>
        A continuous, explainable indicator used to compare and
        explore companies.
      </p>
    </div>
  </div>
</section>



      {/* RANKING */}
      <section className="ml-data container">
        <div className="ml-data-header">
          <h2 className="ml-section-title">
            Exploring adoption readiness across companies
          </h2>
          <p className="ml-data-subtitle">
            Scores reflect relative alignment with known adopter discourse patterns,
            not linear progress toward adoption.
          </p>
          <div className="ml-view-toggle">
            <button   
              className={`btn-view ${viewMode === "list" ? "active" : ""}`}
              onClick={() => setViewMode("list")}
            >
              Top 10
            </button>
            <button 
              className={`btn-view ${viewMode === "grid" ? "active" : ""}`}
              onClick={() => setViewMode("grid")}
            >
              All Companies
            </button>
          </div>
        </div>

        {viewMode === "list" ? (
          <div className="ml-ranking">
            {data.slice(0, 10).map((company, i) => (
              <motion.button
                key={company.company_name}
                className={`ml-rank-row glass ${
                  selectedCompany?.company_name === company.company_name
                    ? "selected"
                    : compareCompany?.company_name === company.company_name
                    ? "compare"
                    : ""
                }`}
                onClick={() => handleCompanyClick(company)}
                initial={{ opacity: 0, x: -20 }}
                whileInView={{ opacity: 1, x: 0 }}
                viewport={{ once: true }}
                transition={{ delay: i * 0.05 }}
                whileHover={{ x: 4 }}
              >
                <span className="ml-rank-index">#{i + 1}</span>
                <span className="ml-rank-name">
                  {company.company_name}
                  <AdoptionTag adopted={company.waps_adopted === 1} />
                </span>

                <span className="ml-rank-score">{company.adoption_percentile.toFixed(1)}</span>
              </motion.button>
            ))}
          </div>
        ) : (
          <div className="ml-grid-view">
            {data.map((company, i) => (
              <motion.button
                key={company.company_name}
                className={`ml-grid-card glass ${
                  selectedCompany?.company_name === company.company_name
                    ? "selected"
                    : compareCompany?.company_name === company.company_name
                    ? "compare"
                    : ""
                }`}
                onClick={() => handleCompanyClick(company)}
                initial={{ opacity: 0, scale: 0.9 }}
                whileInView={{ opacity: 1, scale: 1 }}
                viewport={{ once: true, margin: "-50px" }}
                transition={{ delay: Math.min(i * 0.02, 0.5) }}
                whileHover={{ y: -4, scale: 1.02 }}
              >
                <div className="ml-grid-rank">#{i + 1}</div>
                <div className="ml-grid-name">
                  {company.company_name}
                  <AdoptionTag adopted={company.waps_adopted === 1} />
                </div>

                <div className="ml-grid-score-wrapper">
                  <div
                    className="ml-grid-score"
                    style={{ color: getSignalColor((company.adoption_percentile / 100 - 0.5) * 2) }}
                  >
                    {company.adoption_percentile.toFixed(1)}
                  </div>

                  <div className="ml-score-axis">
                    <span>Low</span>
                    <span className="neutral">Neutral</span>
                    <span>High</span>
                  </div>
                </div>

                <div className="ml-grid-bars">
                  <div className="ml-grid-bars">
                  {[
                    company.sustainability,
                    company.innovation,
                    company.high_engagement,
                    company.operational_barriers,
                  ].map((v, idx) => (
                    <div className="ml-grid-mini-bar centered">
                      <div
                        className="ml-grid-mini-fill"
                        style={{
                          left: `${50 + (clamp01(v) - 0.5) * 50}%`,
                          width: `${Math.abs((clamp01(v) - 0.5) * 100)}%`,
                          background: getSignalColor((clamp01(v) - 0.5) * 2),
                        }}
                      />
                    </div>
                  ))}
                </div>
                </div>
              </motion.button>
            ))}
          </div>
        )}

        {selectedCompany && (
          <div className="ml-compare-toggle">
            <button
              className={`btn glass btn-secondary ${compareMode ? "active" : ""}`}
              onClick={() => setCompareMode(!compareMode)}
            >
              {compareMode ? "Select company to compare" : "Compare with another"}
            </button>
            {compareCompany && !compareMode && (
              <button
                className="btn glass btn-secondary"
                onClick={() => setCompareCompany(null)}
              >
                Clear comparison
              </button>
            )}
          </div>
        )}
      </section>

      {/* BREAKDOWN OR COMPARISON */}
      {selectedCompany && !compareCompany && (
        <section className="ml-breakdown container">
        <div className="ml-breakdown-header">
          <h2 className="ml-section-title">
            Detailed breakdown: {selectedCompany.company_name}
          </h2>
          <AdoptionTag adopted={selectedCompany.waps_adopted === 1} />
        </div>


          <div className="ml-breakdown-grid">
            {[
              { label: "Sustainability orientation", value: selectedCompany.sustainability, mode: "01" },
              { label: "Innovation orientation", value: selectedCompany.innovation, mode: "01" },
              { label: "Economic orientation", value: selectedCompany.economic, mode: "01" },
              { label: "High engagement", value: selectedCompany.high_engagement, mode: "01" },
              { label: "Operational barriers", value: selectedCompany.operational_barriers, mode: "01" },
              { label: "Risk sentiment", value: selectedCompany.sentiment_risk, mode: "pm1" },
            ].map((item, i) => (
              <motion.div
                key={item.label}
                className="ml-break-item glass"
                initial={{ opacity: 0, scale: 0.95 }}
                whileInView={{ opacity: 1, scale: 1 }}
                viewport={{ once: true }}
                transition={{ delay: i * 0.1 }}
              >
                <span className="ml-break-label">{item.label}</span>
                <strong 
                  className="ml-break-value"
                  style={{ color: getSignalColor(item.value) }}
                >
                  {item.value.toFixed(2)}
                </strong>
                <span className="ml-break-interpretation">
                  {interpretSignal(item.value)}
                </span>
              </motion.div>
            ))}
          </div>

          <div className="ml-bars glass">
            <h3>Signal visualization</h3>
            <SignalBar label="Sustainability orientation" value={selectedCompany.sustainability} mode="01" />
            <SignalBar label="Innovation orientation" value={selectedCompany.innovation} mode="01" />
            <SignalBar label="Economic orientation" value={selectedCompany.economic} mode="01" />
            <SignalBar label="Risk sentiment" value={selectedCompany.sentiment_risk} mode="pm1" />

          </div>
        </section>
      )}
      {selectedCompany && compareCompany && (
  <section className="ml-compare container">
    <div className="ml-compare-header">
      <h2 className="ml-section-title">
        Comparing adoption-relevant signals
      </h2>

      <div className="ml-compare-companies">
        <div className="ml-compare-company">
          <strong>{selectedCompany.company_name}</strong>
          <AdoptionTag adopted={selectedCompany.waps_adopted === 1} />
          <div className="ml-compare-score">
            Readiness: {selectedCompany.adoption_percentile.toFixed(1)}
          </div>
        </div>

        <div className="ml-compare-vs">vs</div>

        <div className="ml-compare-company">
          <strong>{compareCompany.company_name}</strong>
          <AdoptionTag adopted={compareCompany.waps_adopted === 1} />
          <div className="ml-compare-score">
            Readiness: {compareCompany.adoption_percentile.toFixed(1)}
          </div>
        </div>
      </div>
    </div>

    <div className="ml-compare-grid glass">
      {[
        { key: "sustainability", label: "Sustainability orientation", mode: "01" },
        { key: "innovation", label: "Innovation orientation", mode: "01" },
        { key: "economic", label: "Economic orientation", mode: "01" },
        { key: "sentiment_risk", label: "Risk sentiment", mode: "pm1" },
      ].map((signal) => {
        const a = selectedCompany[signal.key];
        const b = compareCompany[signal.key];
        const diff = a - b;

        return (
          <div key={signal.key} className="ml-compare-row">
            <div className="ml-compare-label">{signal.label}</div>

            <div className="ml-compare-bars">
              <SignalBar
                label={selectedCompany.company_name}
                value={a}
                mode={signal.mode}
              />
              <SignalBar
                label={compareCompany.company_name}
                value={b}
                mode={signal.mode}
              />
            </div>

            <div className="ml-compare-diff">
              Difference:{" "}
              <span
                style={{ color: getSignalColor(diff) }}
              >
                {diff > 0 ? "+" : ""}
                {diff.toFixed(2)}
              </span>
            </div>
          </div>
        );
      })}
    </div>
  </section>
)}

    </div>
  );
}<|MERGE_RESOLUTION|>--- conflicted
+++ resolved
@@ -1,9 +1,6 @@
 import { useState, useEffect } from "react";
 import { motion } from "framer-motion";
 import { loadCSV } from "../utils/loadCSV";
-<<<<<<< HEAD
-import "../styles/MLinsights.css";
-=======
 import "../styles/MLInsights.css";
 import {
   FileText,
@@ -12,7 +9,6 @@
   BarChart3
 } from "lucide-react";
 
->>>>>>> 053968dc
 
 function interpretSignal(value) {
   if (value > 0.6) return "Strongly positive";
@@ -61,11 +57,7 @@
 
 
   useEffect(() => {
-<<<<<<< HEAD
-    loadCSV("/data/score_breakdown.csv")
-=======
     loadCSV("/data/companies_with_waps_score.csv")
->>>>>>> 053968dc
       .then(raw => {
         console.log("Raw CSV data:", raw[0]); // Debug log
         const parsed = raw.map(row => {
